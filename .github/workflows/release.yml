name: PyPIRelease

on:
  push:
    tags:
      - '*'

jobs:
  release:
    runs-on: ubuntu-20.04

    steps:
      - uses: actions/checkout@v4

      - name: Set up Python
        uses: actions/setup-python@v4
        with:
<<<<<<< HEAD
          python-version: 3.12
=======
          python-version: 3.9
>>>>>>> fd1684e6

      - name: Install Pip Dependencies
        shell: bash
        run: pip install wheel

      - name: Build the Wheel
        shell: bash
        run: rm -rf dist/ build/ && python3 setup.py bdist_wheel sdist

      - name: Deploy on PyPi
        uses: pypa/gh-action-pypi-publish@release/v1
        with:
          user: __token__
          password: ${{ secrets.PIPYPW }}
          repository-url: https://upload.pypi.org/legacy/<|MERGE_RESOLUTION|>--- conflicted
+++ resolved
@@ -15,11 +15,7 @@
       - name: Set up Python
         uses: actions/setup-python@v4
         with:
-<<<<<<< HEAD
-          python-version: 3.12
-=======
           python-version: 3.9
->>>>>>> fd1684e6
 
       - name: Install Pip Dependencies
         shell: bash
