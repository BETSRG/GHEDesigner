import csv
import os
from datetime import datetime
from json import dumps
from math import floor
from pathlib import Path

from ghedesigner.borehole_heat_exchangers import GHEDesignerBoreholeBase
<<<<<<< HEAD
from ghedesigner.utilities import DesignMethodTimeStep
=======
from ghedesigner.design import AnyBisectionType
from ghedesigner.utilities import DesignMethod
>>>>>>> 3d7b0875


def create_title(allocated_width, title, filler_symbol=" "):
    return "{:{fS}^{L}s}\n".format(" " + title + " ", L=allocated_width, fS=filler_symbol)


def create_row(allocated_width, row_data, data_formats, centering=">"):
    r_s = ""
    n_cols = len(row_data)
    col_width = int(allocated_width / n_cols)
    left_over = float(allocated_width) % col_width
    for d_f, data in zip(data_formats, row_data):
        width = col_width
        if left_over > 0:
            width = col_width + 1
            left_over -= 1
        try:
            r_s += "{:{c}{w}{fm}}".format(data, c=centering, w=width, fm=d_f)
        except:
            print("Output Row creation error: ", d_f)
            raise ValueError

    r_s += "\n"
    return r_s


def create_table(title, col_titles, rows, allocated_width, col_formats, filler_symbol=" ", centering=">"):
    n_cols = len(col_titles[0])
    r_s = ""
    r_s += create_title(allocated_width, title, filler_symbol=filler_symbol)
    blank_line = create_line(allocated_width)
    r_s += blank_line
    header_format = ["s"] * n_cols
    for colT in col_titles:
        r_s += create_row(allocated_width, colT, header_format, centering="^")
    r_s += blank_line
    for row in rows:
        r_s += create_row(allocated_width, row, col_formats, centering=centering)
    r_s += blank_line
    return r_s


def create_d_row(row_allocation, entry_1, entry_2, d_type_1, d_type_2, b_tabs=0, a_tabs=0):
    tab_width = 8
    tab_offset = 0.5 * tab_width
    n_tabs = b_tabs + a_tabs
    initial_ratio = 0.5
    # reducedAllocation = rowAllocation-nTabs*tabWidth
    right_offset = initial_ratio * row_allocation
    left_offset = (1 - initial_ratio) * row_allocation

    right_offset = int(right_offset - n_tabs * tab_offset)
    left_offset = int(left_offset - tab_offset * n_tabs)
    if (right_offset + left_offset + n_tabs * tab_width) != row_allocation:
        right_offset += 1

    l_needed = len(str(entry_1))
    r_needed = len(str(entry_2))

    if (l_needed + r_needed) > (right_offset + left_offset):
        print("Allocation: ", row_allocation)
        print("Characters Needed: ", (l_needed + r_needed + n_tabs * tab_width))
        print("Allocated: ", (right_offset + left_offset + tab_width * n_tabs))
        print("Right Offset Allocated: ", right_offset)
        print("Left Offset Allocated: ", left_offset)
        print("Tab Space: ", tab_width * n_tabs)
        raise Exception("Not Enough Width Was Provided")
    if l_needed > left_offset:
        swing = l_needed - left_offset
        left_offset += swing
        right_offset -= swing
    if r_needed > right_offset:
        swing = r_needed - right_offset
        right_offset += swing
        left_offset -= swing
    if (right_offset + left_offset + tab_width * n_tabs) != row_allocation:
        print("Allocation: ", row_allocation)
        print("Allocated: ", (right_offset + left_offset + tab_width * n_tabs))
        print("Right Offset Allocated: ", right_offset)
        print("Left Offset Allocated: ", left_offset)
        print("Tab Space: ", tab_width * n_tabs)
        raise Exception("Width Allocation Error")
    r_s = ""
    for t in range(b_tabs):
        r_s += "\t"
    r_s += "{:<{lO}{f1}}{:>{rO}{f2}}".format(entry_1, entry_2, lO=left_offset, rO=right_offset, f1=d_type_1,
                                             f2=d_type_2)
    for t in range(a_tabs):
        r_s += "\t"
    r_s += "\n"
    return r_s


def create_line(row_allocation, character="*"):
    return character * row_allocation + "\n"


def hours_to_month(hours):
    days_in_year = [31, 28, 31, 30, 31, 30, 31, 31, 30, 31, 30, 31]
    hours_in_year = [24 * x for x in days_in_year]
    n_years = floor(hours / sum(hours_in_year))
    frac_month = n_years * len(days_in_year)
    month_in_year = 0
    for idx, _ in enumerate(days_in_year):
        hours_left = hours - n_years * sum(hours_in_year)
        if sum(hours_in_year[0: idx + 1]) >= hours_left:
            month_in_year = idx
            break
    # print("Year Months: ",fracMonth)
    # print("Month Months: ",monthInYear)
    frac_month += month_in_year
    h_l = hours - n_years * sum(hours_in_year) - sum(hours_in_year[0:month_in_year])
    frac_month += h_l / (hours_in_year[month_in_year])
    # print("Hour Months: ",hL/(hoursInYear[monthInYear]))
    # print(fracMonth)
    return frac_month


def ghe_time_convert(hours):
    days_in_year = [31, 28, 31, 30, 31, 30, 31, 31, 30, 31, 30, 31]
    hours_in_year = [24 * x for x in days_in_year]
    month_in_year = 0
    year_hour_sum = 0
    for idx, _ in enumerate(days_in_year):
        hours_left = hours
        if year_hour_sum + hours_in_year[idx] - 1 >= hours_left:
            month_in_year = idx
            break
        else:
            year_hour_sum += hours_in_year[idx]
    # print("Year Months: ",fracMonth)
    # print("Month Months: ",monthInYear)
    h_l = hours - sum(hours_in_year[0:month_in_year])
    day_in_month = floor(h_l / 24) + 1
    hour_in_day = h_l % 24 + 1
    # print("Hour Months: ",hL/(hoursInYear[monthInYear]))
    # print(fracMonth)
    return month_in_year + 1, day_in_month, hour_in_day


<<<<<<< HEAD
def output_design_details(
        design,
        time,
        project_name,
        notes,
        author,
        model_name,
        load_method: DesignMethodTimeStep,
=======
def write_output_files(
        design: AnyBisectionType,
        time: float,
        project_name: str,
        notes: str,
        author: str,
        model_name: str,
        load_method: DesignMethod,
>>>>>>> 3d7b0875
        output_directory: Path,
        allocated_width=100,
        rounding_amount=10,
        file_suffix: str = "",
):
    try:
        ghe = design.ghe
    except:
        ghe = design
    bhe = ghe.bhe
    g_function = ghe.gFunction
    b_h = bhe.b
    b = g_function.bore_locations

    float_format = ".3f"
    string_format = "s"
    int_format = ".0f"
    # roundingAmount = 10
    sci_format = ".3e"

    blank_line = create_line(allocated_width)
    empty_line = create_line(allocated_width, character=" ")

    o_s = blank_line
    o_s += create_d_row(
        allocated_width,
        "Project Name:",
        project_name,
        string_format,
        string_format
    )
    o_s += blank_line
    o_s += "Notes:\n\n" + notes + "\n"
    o_s += blank_line
    o_s += create_d_row(
        allocated_width,
        "File/Model Name:",
        model_name,
        string_format,
        string_format
    )
    now = datetime.now()
    time_string = now.strftime("%m/%d/%Y %H:%M:%S %p")
    o_s += create_d_row(
        allocated_width,
        "Simulated On:",
        time_string,
        string_format,
        string_format
    )
    o_s += create_d_row(
        allocated_width,
        "Simulated By:",
        author,
        string_format,
        string_format
    )
    o_s += create_d_row(
        allocated_width,
        "Calculation Time, s:",
        round(time, rounding_amount),
        string_format,
        float_format
    )
    o_s += empty_line
    o_s += create_title(allocated_width, "Design Selection", filler_symbol="-")

    design_header = [
        ["Field", "Excess Temperature", "Max Temperature", "Min Temperature"],
        [" ", "(C)", "(C)", "(C)"],
    ]
    try:
        design_values = design.searchTracker
    except:
        design_values = ""
    design_formats = ["s", ".3f", ".3f", ".3f"]

    o_s += create_table(
        "Field Search Log",
        design_header,
        design_values,
        allocated_width,
        design_formats,
        filler_symbol="-",
        centering="^"
    )

    o_s += empty_line
    o_s += create_title(allocated_width, "GHE System", filler_symbol="-")

    # gFunction LTS Table
    g_function_table_formats = [".3f"]
    gf_table_ff = [".3f"] * (len(g_function.g_lts) + 1)
    g_function_table_formats.extend(gf_table_ff)
    g_function_col_titles = ["ln(t/ts)"]

    for g_function_name in list(g_function.g_lts):
        g_function_col_titles.append("H:" + str(round(g_function_name, 0)) + "m")
    g_function_col_titles.append("H:" + str(round(b_h.H, 2)) + "m")

    g_function_data = []
    ghe_gf = g_function.g_function_interpolation(float(ghe.B_spacing) / b_h.H)[0]
    for i in range(len(g_function.log_time)):
        gf_row = list()
        gf_row.append(g_function.log_time[i])
        for g_function_name in list(g_function.g_lts):
            gf_row.append(g_function.g_lts[g_function_name][i])
        gf_row.append(ghe_gf[i])
        g_function_data.append(gf_row)

    o_s += create_table("gFunction LTS Values", [g_function_col_titles], g_function_data, allocated_width,
                        g_function_table_formats, filler_symbol="-", centering="^")
    o_s += empty_line

    o_s += "------ System parameters ------" + "\n"
    o_s += create_d_row(
        allocated_width,
        "Active Borehole Length, m:",
        b_h.H,
        string_format,
        int_format
    )
    o_s += create_d_row(
        allocated_width,
        "Borehole Radius, m:",
        round(b_h.r_b, rounding_amount),
        string_format,
        float_format
    )
    o_s += create_d_row(
        allocated_width,
        "Borehole Spacing, m:",
        round(ghe.B_spacing, rounding_amount),
        string_format,
        float_format
    )
    o_s += create_d_row(
        allocated_width,
        "Total Drilling, m:",
        round(b_h.H * len(b), rounding_amount),
        string_format,
        float_format
    )

    indented_amount = 2

    o_s += "Field Geometry: " + "\n"
    # rightAd = rightOffset-indentedAmount*tabOffset+math.ceil(indentedAmount/2)
    # leftAd = leftColLength-tabOffset*indentedAmount+math.floor(indentedAmount/2)
    o_s += create_d_row(
        allocated_width,
        "Field Type:",
        ghe.fieldType,
        string_format,
        string_format,
        b_tabs=indented_amount
    )
    # oS += middleSpacingIndentedString.format("\t\tField Type:",ghe.field_type,rO=rightAd,lO=leftAd)
    o_s += create_d_row(
        allocated_width,
        "Field Specifier:",
        ghe.fieldSpecifier,
        string_format,
        string_format,
        b_tabs=indented_amount,
    )
    # oS += middleSpacingIndentedString.format("\t\tField Specifier:",ghe.fieldSpecifier,rO=rightAd,lO=leftAd)
    o_s += create_d_row(
        allocated_width,
        "NBH:", len(b),
        string_format,
        int_format,
        b_tabs=indented_amount
    )
    # oS += middleSpacingIndentedString.format("\t\tNBH:",len(b),rO=rightAd,lO=leftAd)
    # Field NBH Borehole locations, field identification
    # System Details

    o_s += "Borehole Information: " + "\n"
    o_s += create_d_row(
        allocated_width,
        "Shank Spacing, m:",
        round(bhe.pipe.s, rounding_amount),
        string_format,
        float_format,
        b_tabs=indented_amount
    )

    if isinstance(bhe.pipe.r_out, float):
        o_s += create_d_row(
            allocated_width,
            "Pipe Outer Radius, m:",
            round(bhe.pipe.r_out, rounding_amount),
            string_format,
            float_format,
            b_tabs=indented_amount,
        )
        o_s += create_d_row(
            allocated_width,
            "Pipe Inner Radius, m:",
            round(bhe.pipe.r_in, rounding_amount),
            string_format,
            float_format,
            b_tabs=indented_amount,
        )
    else:
        o_s += create_d_row(
            allocated_width,
            "Outer Pipe Outer Radius, m:",
            round(bhe.pipe.r_out[0], rounding_amount),
            string_format,
            float_format,
            b_tabs=indented_amount,
        )
        o_s += create_d_row(
            allocated_width,
            "Inner Pipe Outer Pipe Outer Radius, m:",
            round(bhe.pipe.r_out[1], rounding_amount),
            string_format,
            float_format,
            b_tabs=indented_amount,
        )
        o_s += create_d_row(
            allocated_width,
            "Outer Pipe Inner Radius, m:",
            round(bhe.pipe.r_in[0], rounding_amount),
            string_format,
            float_format,
            b_tabs=indented_amount,
        )
        o_s += create_d_row(
            allocated_width,
            "Inner Pipe Inner Radius, m:",
            round(bhe.pipe.r_in[1], rounding_amount),
            string_format,
            float_format,
            b_tabs=indented_amount,
        )

    o_s += create_d_row(
        allocated_width,
        "Pipe Roughness, m:",
        round(bhe.pipe.roughness, rounding_amount),
        string_format,
        sci_format,
        b_tabs=indented_amount,
    )
    o_s += create_d_row(
        allocated_width,
        "Shank Spacing, m:",
        round(bhe.pipe.s, rounding_amount),
        string_format,
        float_format,
        b_tabs=indented_amount,
    )
    o_s += create_d_row(
        allocated_width,
        "Grout Thermal Conductivity, W/(m*K):",
        round(bhe.grout.k, rounding_amount),
        string_format,
        float_format,
        b_tabs=indented_amount,
    )
    o_s += create_d_row(
        allocated_width,
        "Grout Volumetric Heat Capacity, kJ/(K*m^3):",
        round(bhe.pipe.s / 1000, rounding_amount),
        string_format,
        float_format,
        b_tabs=indented_amount,
    )
    if isinstance(bhe.pipe.r_out, float):
        o_s += create_d_row(
            allocated_width,
            "Reynold's Number:",
            round(GHEDesignerBoreholeBase.compute_reynolds(bhe.m_flow_borehole, bhe.pipe.r_in, bhe.fluid),
                  rounding_amount),
            string_format,
            float_format,
            b_tabs=indented_amount,
        )
    else:

        o_s += create_d_row(
            allocated_width,
            "Reynold's Number:",
            round(GHEDesignerBoreholeBase.compute_reynolds_concentric(bhe.m_flow_pipe, bhe.r_in_out, bhe.r_out_in,
                                                                      bhe.fluid), rounding_amount),
            string_format,
            float_format,
            b_tabs=indented_amount,
        )

    o_s += create_d_row(
        allocated_width,
        "Effective Borehole Resistance, W/(m*K):",
        round(bhe.calc_effective_borehole_resistance(), rounding_amount),
        string_format,
        float_format,
        b_tabs=indented_amount,
    )
    # Shank Spacing, Pipe Type, etc.

    o_s += "Soil Properties: " + "\n"
    o_s += create_d_row(
        allocated_width,
        "Thermal Conductivity, W/(m*K):",
        round(bhe.soil.k, rounding_amount),
        string_format,
        float_format,
        b_tabs=indented_amount,
    )
    o_s += create_d_row(
        allocated_width,
        "Volumetric Heat Capacity, kJ/(K*m^3):",
        round(bhe.soil.rhoCp / 1000, rounding_amount),
        string_format,
        float_format,
        b_tabs=indented_amount,
    )
    o_s += create_d_row(
        allocated_width,
        "Undisturbed Ground Temperature, C:",
        round(bhe.soil.ugt, rounding_amount),
        string_format,
        float_format,
        b_tabs=indented_amount,
    )

    o_s += "Fluid Properties" + "\n"
    o_s += create_d_row(
        allocated_width,
        "Volumetric Heat Capacity, kJ/(K*m^3):",
        round(bhe.fluid.rhoCp / 1000, rounding_amount),
        string_format,
        float_format,
        b_tabs=indented_amount,
    )
    o_s += create_d_row(
        allocated_width,
        "Thermal Conductivity, W/(m*K):",
        round(bhe.fluid.k, rounding_amount),
        string_format,
        float_format,
        b_tabs=indented_amount,
    )
    o_s += create_d_row(
        allocated_width,
        "Fluid Mix:",
        bhe.fluid.fluid.fluid_name,
        string_format,
        string_format,
        b_tabs=indented_amount,
    )
    o_s += create_d_row(
        allocated_width,
        "Density, kg/m^3:",
        round(bhe.fluid.rho, rounding_amount),
        string_format,
        float_format,
        b_tabs=indented_amount,
    )
    o_s += create_d_row(
        allocated_width,
        "Mass Flow Rate Per Borehole, kg/s:",
        round(bhe.m_flow_borehole, rounding_amount),
        string_format,
        float_format,
        b_tabs=indented_amount,
    )
    if hasattr(bhe, "h_f"):
        o_s += create_d_row(
            allocated_width,
            "Fluid Convection Coefficient, W/(m*K):",
            round(bhe.h_f, rounding_amount),
            string_format,
            float_format,
            b_tabs=indented_amount,
        )
    o_s += empty_line

    monthly_load_values = []
    m_cl = ghe.hybrid_load.monthly_cl
    m_hl = ghe.hybrid_load.monthly_hl
    p_cl = ghe.hybrid_load.monthly_peak_cl
    p_hl = ghe.hybrid_load.monthly_peak_hl
    d_cl = ghe.hybrid_load.monthly_peak_cl_duration
    d_hl = ghe.hybrid_load.monthly_peak_hl_duration
    n_months = len(ghe.hybrid_load.monthly_cl) - 1
    n_years = int(n_months / 12)
    months = n_years * [
        "January",
        "February",
        "March",
        "April",
        "May",
        "June",
        "July",
        "August",
        "September",
        "October",
        "November",
        "December",
    ]

    start_ind = 1
    stop_ind = n_months
    for i in range(start_ind, stop_ind + 1):
        monthly_load_values.append(
            [months[i - 1], m_hl[i], m_cl[i], p_hl[i], d_hl[i], p_cl[i], d_cl[i]]
        )
    month_header = [
        [
            "Month",
            "Total Heating",
            "Total Cooling",
            "Peak Heating",
            "PH Duration",
            "Peak Cooling",
            "PC Duration",
        ],
        ["", "KW-Hr", "KW-Hr", "KW", "hr", "KW", "hr"],
    ]

    month_table_formats = ["s", ".3f", ".3f", ".3f", ".3f", ".3f", ".3f"]

    o_s += create_table(
        "GLHE Monthly Loads",
        month_header,
        monthly_load_values,
        allocated_width,
        month_table_formats,
        filler_symbol="-",
        centering="^",
    )

    o_s += empty_line

    o_s += create_title(allocated_width, "Simulation Parameters")
    o_s += create_d_row(
        allocated_width,
        "Start Month: ",
        ghe.sim_params.start_month,
        string_format,
        int_format,
    )
    o_s += create_d_row(
        allocated_width, "End Month: ", ghe.sim_params.end_month, string_format, int_format
    )
    o_s += create_d_row(
        allocated_width,
        "Maximum Allowable hp_eft, C: ",
        ghe.sim_params.max_EFT_allowable,
        string_format,
        float_format,
    )
    o_s += create_d_row(
        allocated_width,
        "Minimum Allowable hp_eft, C: ",
        ghe.sim_params.min_EFT_allowable,
        string_format,
        float_format,
    )
    o_s += create_d_row(
        allocated_width,
        "Maximum Allowable Height, m: ",
        ghe.sim_params.max_height,
        string_format,
        float_format,
    )
    o_s += create_d_row(
        allocated_width,
        "Minimum Allowable Height, m: ",
        ghe.sim_params.min_height,
        string_format,
        float_format,
    )
    o_s += create_d_row(
        allocated_width,
        "Simulation Time, years: ",
        int(ghe.sim_params.end_month / 12),
        string_format,
        int_format,
    )
    load_method_string = "hybrid" if load_method == DesignMethodTimeStep.Hybrid else "hourly"  # TODO: Use a method in the enum
    o_s += create_d_row(
        allocated_width,
        "Simulation Loading Type: ",
        load_method_string,
        string_format,
        string_format,
    )

    o_s += empty_line

    # Loading Stuff
    o_s += create_title(allocated_width, "Simulation Results")
    o_s += empty_line

    # Simulation Results
    eft_table_title = "Monthly Temperature Summary"
    # daysInYear = np.array([31, 28, 31, 30, 31, 30, 31, 31, 30, 31, 30, 31])
    # hoursInYear = 24 * daysInYear
    time_vals = ghe.times
    eft_vals = []
    eft_vals.extend(ghe.hp_eft)
    d_tb_vals = []
    d_tb_vals.extend(ghe.dTb)
    n_years = 0
    # hTotalYear = sum(hoursInYear)
    out_array = []
    last_month = -1
    month_tb_vals = []
    month_eft_vals = []
    for tv, d_tb, eft in zip(time_vals, d_tb_vals, eft_vals):
        # currentHourMonth = timeVals[i] - hTotalYear * nYears
        current_month = floor(hours_to_month(tv))
        # print(monthEFTVals)
        if current_month == last_month:
            month_tb_vals.append(d_tb)
            month_eft_vals.append(eft)
        elif current_month != last_month:
            if len(month_tb_vals) > 0:
                if len(out_array) == 0:
                    previous_temp = bhe.soil.ugt
                else:
                    # print(i)
                    # print(len(outArray))
                    # previousTemp = outArray[-1][1]
                    previous_temp = bhe.soil.ugt
                out_array.append(
                    [
                        current_month,
                        previous_temp + month_tb_vals[-1],
                        max(month_eft_vals),
                        min(month_eft_vals),
                    ]
                )
            last_month = current_month
            month_tb_vals = [d_tb]
            month_eft_vals = [eft]
        if current_month % 11 == 0:
            n_years += 1

    header_array = [
        ["Time", "Tbw", "Max hp_eft", "Min hp_eft"],
        ["(months)", "(C)", "(C)", "(C)"],
    ]
    eft_table_formats = [".0f", ".3f", ".3f", ".3f"]

    o_s += create_title(allocated_width, "Peak Temperature", filler_symbol="-")
    max_eft = max(eft_vals)
    min_eft = min(eft_vals)
    max_eft_time = time_vals[eft_vals.index(max(eft_vals))]
    min_eft_time = time_vals[eft_vals.index(min(eft_vals))]
    max_eft_time = hours_to_month(max_eft_time)
    min_eft_time = hours_to_month(min_eft_time)
    o_s += create_d_row(
        allocated_width,
        "Max hp_eft, C:",
        round(max_eft, rounding_amount),
        string_format,
        float_format,
    )
    o_s += create_d_row(
        allocated_width,
        "Max hp_eft Time, Months:",
        round(max_eft_time, rounding_amount),
        string_format,
        float_format,
    )
    o_s += create_d_row(
        allocated_width,
        "Min hp_eft, C:",
        round(min_eft, rounding_amount),
        string_format,
        float_format,
    )
    o_s += create_d_row(
        allocated_width,
        "Min hp_eft Time, Months:",
        round(min_eft_time, rounding_amount),
        string_format,
        float_format,
    )

    o_s += create_table(
        eft_table_title,
        header_array,
        out_array,
        allocated_width,
        eft_table_formats,
        filler_symbol="-",
        centering="^",
    )

    output_directory.mkdir(exist_ok=True)

    (output_directory / f"SimulationSummary{file_suffix}.txt").write_text(o_s)

    csv1_array = []

    loading_values = ghe.loading
    # loadingValues_dt = np.hstack((loadingValues[1:] - loadingValues[:-1]))
    for i, (tv, d_tb, lv) in enumerate(zip(time_vals, d_tb_vals, loading_values)):
        if i + 1 < len(time_vals):
            current_time = tv
            loading = loading_values[i + 1]
            current_month = hours_to_month(tv)
            normalized_loading = loading / (ghe.bhe.b.H * ghe.nbh)
            wall_temperature = bhe.soil.ugt + d_tb
            hp_eft_val = eft_vals[i]
            csv1_row = list()
            csv1_row.append(tv)
            csv1_row.append(hours_to_month(tv))
            if i > 1:
                csv1_row.append(lv)
                csv1_row.append(lv / (ghe.bhe.b.H * ghe.nbh))
            else:
                csv1_row.append(0)
                csv1_row.append(0)
            csv1_row.append(bhe.soil.ugt + d_tb_vals[i - 1])
            csv1_row.append(eft_vals[i - 1])
            csv1_array.append(csv1_row)

        else:

            csv1_row = list()
            csv1_row.append(tv)
            csv1_row.append(hours_to_month(tv))
            if i > 1:
                csv1_row.append(lv)
                csv1_row.append(lv / (ghe.bhe.b.H * ghe.nbh))
            else:
                csv1_row.append(0)
                csv1_row.append(0)
            csv1_row.append(bhe.soil.ugt + d_tb_vals[i - 1])
            csv1_row.append(eft_vals[i - 1])
            csv1_array.append(csv1_row)

            current_time = tv
            loading = 0
            current_month = hours_to_month(tv)
            normalized_loading = loading / (ghe.bhe.b.H * ghe.nbh)
            wall_temperature = bhe.soil.ugt + d_tb
            hp_eft_val = eft_vals[i]
        csv1_row = list()
        csv1_row.append(current_time)
        csv1_row.append(current_month)
        csv1_row.append(loading)
        csv1_row.append(normalized_loading)
        csv1_row.append(wall_temperature)
        csv1_row.append(hp_eft_val)
        csv1_array.append(csv1_row)

    with open(os.path.join(output_directory, f"TimeDependentValues{file_suffix}.csv"), "w", newline="") as csv1OF:
        c_w = csv.writer(csv1OF)
        c_w.writerow(
            [
                "Time (hr)",
                "Time (month)",
                "Q (Rejection) (w) (before time)",
                "Q (Rejection) (W/m) (before time)",
                "Tb (C)",
                "GHE ExFT (C)",
            ]
        )
        c_w.writerows(csv1_array)

    csv2_array = list()

    csv2_array.append(["x", "y"])
    for bL in g_function.bore_locations:
        csv2_array.append([bL[0], bL[1]])

    with open(os.path.join(output_directory, f"BoreFieldData{file_suffix}.csv"), "w", newline="") as csv2OF:
        c_w = csv.writer(csv2OF)
        c_w.writerows(csv2_array)

    hourly_loadings = ghe.hourly_extraction_ground_loads
    csv3_array = list()
    csv3_array.append(
        ["Month", "Day", "Hour", "Time (Hours)", "Loading (W) (Extraction)"]
    )
    for hour, hour_load in enumerate(hourly_loadings):
        month, day_in_month, hour_in_day = ghe_time_convert(hour)
        csv3_array.append([month, day_in_month, hour_in_day, hour, hour_load])

    with open(os.path.join(output_directory, f"Loadings{file_suffix}.csv"), "w", newline="") as csv3OF:
        c_w = csv.writer(csv3OF)
        c_w.writerows(csv3_array)

        # gFunction STS+LTS Table
    # gfunctionTableFormats = [".3f"]
    # gfTableFF = [".3f"] * (1)
    # gfunctionTableFormats.extend(gfTableFF)
    # gfunctionColTitles = ["ln(t/ts)"]

    # gfunctionColTitles.append("H:" + str(round(bH.H, 2)) + "m")

    csv4_array = [["ln(t/ts)", f"H:{bhe.b.H:0.2f}"]]
    ghe_gf_adjusted = ghe.grab_g_function(ghe.B_spacing / float(ghe.bhe.b.H))
    gfunction_log_vals = ghe_gf_adjusted.x
    gfunction_g_vals = ghe_gf_adjusted.y
    for log_val, g_val in zip(gfunction_log_vals, gfunction_g_vals):
        gf_row = list()
        gf_row.append(log_val)
        gf_row.append(g_val)
        csv4_array.append(gf_row)
    with open(os.path.join(output_directory, f"Gfunction{file_suffix}.csv"), "w", newline="") as csv4OF:
        c_w = csv.writer(csv4OF)
        c_w.writerows(csv4_array)

    # also write the JSON summary file
    output_dict = get_design_summary_object(
        design,
        time,
        project_name,
        notes,
        author,
        model_name,
        load_method
    )
    output_directory.mkdir(exist_ok=True)
    with open(str(output_directory / f"SimulationSummary{file_suffix}.json"), "w", newline="") as txtF:
        txtF.write(dumps(output_dict, indent=2))

    return o_s


def get_design_summary_object(
        design: AnyBisectionType,
        time: float,
        project_name: str,
        notes: str,
        author: str,
        model_name: str,
        load_method: DesignMethod) -> dict:

    # gFunction LTS Table
    g_function_col_titles = ["ln(t/ts)"]
    for g_function_name in list(design.ghe.gFunction.g_lts):
        g_function_col_titles.append("H:" + str(round(g_function_name, 0)) + "m")
    g_function_col_titles.append("H:" + str(round(design.ghe.bhe.b.H, 2)) + "m")
    g_function_data = []
    ghe_gf = design.ghe.gFunction.g_function_interpolation(float(design.ghe.B_spacing) / design.ghe.bhe.b.H)[0]
    for i in range(len(design.ghe.gFunction.log_time)):
        gf_row = list()
        gf_row.append(design.ghe.gFunction.log_time[i])
        for g_function_name in list(design.ghe.gFunction.g_lts):
            gf_row.append(design.ghe.gFunction.g_lts[g_function_name][i])
        gf_row.append(ghe_gf[i])
        g_function_data.append(gf_row)

    # these are dependent on the # pipes in each borehole, so precalculate
    if isinstance(design.ghe.bhe.pipe.r_out, float):
        pipe_geometry = {'pipe_outer_radius': design.ghe.bhe.pipe.r_out, 'pipe_inner_radius': design.ghe.bhe.pipe.r_in}
        reynolds = GHEDesignerBoreholeBase.compute_reynolds(design.ghe.bhe.m_flow_borehole, design.ghe.bhe.pipe.r_in,
                                                            design.ghe.bhe.fluid)
    else:
        pipe_geometry = {
            'outer_pipe_outer_radius': design.ghe.bhe.pipe.r_out[0],
            'inner_pipe_outer_radius': design.ghe.bhe.pipe.r_out[1],
            'outer_pipe_inner_radius': design.ghe.bhe.pipe.r_in[0],
            'inner_pipe_inner_radius': design.ghe.bhe.pipe.r_in[1],
        }
        reynolds = GHEDesignerBoreholeBase.compute_reynolds_concentric(design.ghe.bhe.m_flow_pipe,
                                                                       design.ghe.bhe.r_in_out, design.ghe.bhe.r_out_in,
                                                                       design.ghe.bhe.fluid)
    # build out the actual output dictionary
    output_dict = {
        'project_name': project_name,
        'notes': notes,
        'model_name': model_name,
        'simulation_time_stamp': datetime.now().strftime("%m/%d/%Y %H:%M:%S %p"),
        'simulation_author': author,
        'simulation_runtime': {'units': 's', 'value': time},
        'design_selection_search_log': {
            'titles': ["Field", "Excess Temperature", "Max Temperature", "Min Temperature"],
            'units': [" ", "(C)", "(C)", "(C)"],
            'data': design.searchTracker
        },
        'ghe_system': {
            'search_log': {
                'titles': g_function_col_titles,
                'units': None,
                'data': g_function_data
            },
            'active_borehole_length': design.ghe.bhe.b.H,
            'borehole_radius': design.ghe.bhe.b.r_b,
            'borehole_spacing': design.ghe.B_spacing,
            'total_drilling': design.ghe.bhe.b.H * len(design.ghe.gFunction.bore_locations),
            'field_type': design.ghe.fieldType,
            'field_specifier': design.ghe.fieldSpecifier,
            'number_of_boreholes': len(design.ghe.gFunction.bore_locations),
            'shank_spacing': design.ghe.bhe.pipe.s,
            'pipe_geometry': pipe_geometry,
            'pipe_roughness': design.ghe.bhe.pipe.roughness,
            'grout_thermal_conductivity': {'units': 'W/mK', 'value': design.ghe.bhe.grout.k},
            'grout_volumetric_heat_capacity': {'units': 'kJ/m3-K', 'value': design.ghe.bhe.grout.rhoCp},
            # TODO: Corrected arg to .rhoCp - verify, should be / 1000?
            'reynolds_number': reynolds,
            'effective_borehole_resistance': {'units': 'W/m-K',
                                              'value': design.ghe.bhe.calc_effective_borehole_resistance()},
            # TODO: are the units right here?
            'soil_thermal_conductivity': {'units': 'W/m-K', 'value': design.ghe.bhe.soil.k},
            'soil_volumetric_heat_capacity': {'units': 'kJ/m3-K', 'value': design.ghe.bhe.soil.rhoCp},
            # TODO: Should be / 1000?
            'soil_undisturbed_ground_temp': {'units': 'C', 'value': design.ghe.bhe.soil.ugt},
            'fluid_volumetric_heat_capacity': {'units': 'kJ/m3-K', 'value': design.ghe.bhe.fluid.rhoCp / 1000},
            'fluid_thermal_conductivity': {'units': 'W/mK', 'value': design.ghe.bhe.fluid.k},
            'fluid_mixture': design.ghe.bhe.fluid.fluid.fluid_name,  # TODO: Is this the right lookup!?!?!? :)
            'fluid_density': {'units': 'kg/m3', 'value': design.ghe.bhe.fluid.rho},
            'fluid_mass_flow_rate_per_borehole': {'units': 'kg/s', 'value': design.ghe.bhe.m_flow_borehole},
        },
        'simulation_parameters': {
            'start_month': design.ghe.sim_params.start_month,
            'end_month': design.ghe.sim_params.end_month,
            'maximum_allowable_hp_eft': {'units': 'C', 'value': design.ghe.sim_params.max_EFT_allowable},
            'minimum_allowable_hp_eft': {'units': 'C', 'value': design.ghe.sim_params.min_EFT_allowable},
            'maximum_allowable_height': {'units': 'm', 'value': design.ghe.sim_params.max_height},
            'minimum_allowable_height': {'units': 'm', 'value': design.ghe.sim_params.min_height},
            'simulation_time': {'units': 'years', 'value': int(design.ghe.sim_params.end_month / 12)},
            'simulation_load_method': "hybrid" if load_method == DesignMethod.Hybrid else "hourly"
        },
        'simulation_results': {

        }

    }

    # potentially add convection coefficient -- not sure why we wouldn't do it
    if hasattr(design.ghe.bhe, "h_f"):
        output_dict['ghe_system']['fluid_convection_coefficient'] = {
            'units': 'W/m-K', 'value': design.ghe.bhe.h_f
        }  # TODO: Should be W/m2-K?

    # add monthly load summary
    monthly_load_values = []
    m_cl = design.ghe.hybrid_load.monthly_cl
    m_hl = design.ghe.hybrid_load.monthly_hl
    p_cl = design.ghe.hybrid_load.monthly_peak_cl
    p_hl = design.ghe.hybrid_load.monthly_peak_hl
    d_cl = design.ghe.hybrid_load.monthly_peak_cl_duration
    d_hl = design.ghe.hybrid_load.monthly_peak_hl_duration
    n_months = len(design.ghe.hybrid_load.monthly_cl) - 1
    n_years = int(n_months / 12)
    months = n_years * [
        "January",
        "February",
        "March",
        "April",
        "May",
        "June",
        "July",
        "August",
        "September",
        "October",
        "November",
        "December",
    ]
    start_ind = 1
    stop_ind = n_months
    for i in range(start_ind, stop_ind + 1):
        monthly_load_values.append(
            [months[i - 1], m_hl[i], m_cl[i], p_hl[i], d_hl[i], p_cl[i], d_cl[i]]
        )
    output_dict['ghe_system']['glhe_monthly_loads'] = {
        'titles': [
            "Month",
            "Total Heating",
            "Total Cooling",
            "Peak Heating",
            "PH Duration",
            "Peak Cooling",
            "PC Duration",
        ],
        'units': ["", "KW-Hr", "KW-Hr", "KW", "hr", "KW", "hr"],
        'data': monthly_load_values
    }

    # add simulation results stuff
    n_years = 0
    out_array = []
    last_month = -1
    month_tb_vals = []
    month_eft_vals = []
    for tv, d_tb, eft in zip(design.ghe.times, design.ghe.dTb, design.ghe.hp_eft):
        current_month = floor(hours_to_month(tv))
        if current_month == last_month:
            month_tb_vals.append(d_tb)
            month_eft_vals.append(eft)
        elif current_month != last_month:
            if len(month_tb_vals) > 0:
                if len(out_array) == 0:
                    previous_temp = design.ghe.bhe.soil.ugt
                else:
                    previous_temp = design.ghe.bhe.soil.ugt
                out_array.append(
                    [
                        current_month,
                        previous_temp + month_tb_vals[-1],
                        max(month_eft_vals),
                        min(month_eft_vals),
                    ]
                )
            last_month = current_month
            month_tb_vals = [d_tb]
            month_eft_vals = [eft]
        if current_month % 11 == 0:
            n_years += 1
    max_eft = max(design.ghe.hp_eft)
    min_eft = min(design.ghe.hp_eft)
    max_eft_time = design.ghe.times[design.ghe.hp_eft.index(max(design.ghe.hp_eft))]
    min_eft_time = design.ghe.times[design.ghe.hp_eft.index(min(design.ghe.hp_eft))]
    max_eft_time = hours_to_month(max_eft_time)
    min_eft_time = hours_to_month(min_eft_time)
    output_dict['simulation_results'] = {
        'max_hp_eft': {'units': 'C', 'value': max_eft},
        'max_hp_eft_time': {'units': 'months', 'value': max_eft_time},
        'min_hp_eft': {'units': 'C', 'value': min_eft},
        'min_hp_eft_time': {'units': 'months', 'value': min_eft_time},
        'monthly_temp_summary': {
            'titles': ["Time", "Tbw", "Max hp_eft", "Min hp_eft"],
            'units': ["(months)", "(C)", "(C)", "(C)"],
            'data': out_array
        }
    }

    return output_dict<|MERGE_RESOLUTION|>--- conflicted
+++ resolved
@@ -6,12 +6,8 @@
 from pathlib import Path
 
 from ghedesigner.borehole_heat_exchangers import GHEDesignerBoreholeBase
-<<<<<<< HEAD
+from ghedesigner.design import AnyBisectionType
 from ghedesigner.utilities import DesignMethodTimeStep
-=======
-from ghedesigner.design import AnyBisectionType
-from ghedesigner.utilities import DesignMethod
->>>>>>> 3d7b0875
 
 
 def create_title(allocated_width, title, filler_symbol=" "):
@@ -152,16 +148,6 @@
     return month_in_year + 1, day_in_month, hour_in_day
 
 
-<<<<<<< HEAD
-def output_design_details(
-        design,
-        time,
-        project_name,
-        notes,
-        author,
-        model_name,
-        load_method: DesignMethodTimeStep,
-=======
 def write_output_files(
         design: AnyBisectionType,
         time: float,
@@ -169,8 +155,7 @@
         notes: str,
         author: str,
         model_name: str,
-        load_method: DesignMethod,
->>>>>>> 3d7b0875
+        load_method: DesignMethodTimeStep,
         output_directory: Path,
         allocated_width=100,
         rounding_amount=10,
@@ -908,7 +893,7 @@
         notes: str,
         author: str,
         model_name: str,
-        load_method: DesignMethod) -> dict:
+        load_method: DesignMethodTimeStep) -> dict:
 
     # gFunction LTS Table
     g_function_col_titles = ["ln(t/ts)"]
@@ -994,7 +979,7 @@
             'maximum_allowable_height': {'units': 'm', 'value': design.ghe.sim_params.max_height},
             'minimum_allowable_height': {'units': 'm', 'value': design.ghe.sim_params.min_height},
             'simulation_time': {'units': 'years', 'value': int(design.ghe.sim_params.end_month / 12)},
-            'simulation_load_method': "hybrid" if load_method == DesignMethod.Hybrid else "hourly"
+            'simulation_load_method': "hybrid" if load_method == DesignMethodTimeStep.Hybrid else "hourly"
         },
         'simulation_results': {
 
