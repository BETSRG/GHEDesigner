--- conflicted
+++ resolved
@@ -47,14 +47,13 @@
     "active_borehole_length": 76.19700534402511,
     "number_of_boreholes": 2
   },
-<<<<<<< HEAD
   "find_design_with_hourly_load_aggregation": {
     "active_borehole_length": 127.00232318983166,
     "number_of_boreholes": 156
-=======
+  },
   "issue_97_interp_out_of_range": {
     "active_borehole_length": 161.53268215683158,
     "number_of_boreholes": 180
->>>>>>> 69541dbc
+
   }
 }