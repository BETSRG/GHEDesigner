# Purpose: Design a constrained RowWise field using the common
# design interface with a single U-tube borehole heat exchanger.

# This search is described in <placeholder>.

import csv
from math import pi
from time import time as clock

from ghedesigner.borehole import GHEBorehole
from ghedesigner.borehole_heat_exchangers import SingleUTube
from ghedesigner.design import DesignRowWise
from ghedesigner.geometry import GeometricConstraints
from ghedesigner.media import Pipe, Soil, Grout, GHEFluid, SimulationParameters
from ghedesigner.output import write_output_files
from ghedesigner.rowwise import gen_shape
from ghedesigner.tests.ghe_base_case import GHEBaseTest
from ghedesigner.utilities import DesignMethodTimeStep


class TestFindRowWiseDesign(GHEBaseTest):
    def test_find_row_wise_design(self):

        # This file contains two examples utilizing the RowWise design algorithm for a single U tube
        # The 1st example doesn't treat perimeter boreholes different, and the second one maintains a perimeter target
        # spacing to interior target-spacing ratio of .8.
        # The results from these examples are exported to the "DesignExampleOutput" folder.

        # W/O Separate Perimeter Spacing Example

        # Output File Configuration
        project_name = "Atlanta Office Building: Design Example"
        note = "RowWise Usage Example w/o Perimeter Spacing: Single U Tube"
        author = "John Doe"
        iteration_name = "Example 5"
        output_file_directory = self.test_outputs_directory / "DesignExampleOutput"

        # Borehole dimensions
        h = 96.0  # Borehole length (m)
        d = 2.0  # Borehole buried depth (m)
        r_b = 0.075  # Borehole radius (m)

        # Single and Multiple U-tube Pipe Dimensions
        r_out = 26.67 / 1000.0 / 2.0  # Pipe outer radius (m)
        r_in = 21.6 / 1000.0 / 2.0  # Pipe inner radius (m)
        s = 32.3 / 1000.0  # Inner-tube to inner-tube Shank spacing (m)
        epsilon = 1.0e-6  # Pipe roughness (m)

        # Single U Tube Pipe Positions
        pos_single = Pipe.place_pipes(s, r_out, 1)
        single_u_tube = SingleUTube

        # Thermal conductivities
        k_p = 0.4  # Pipe thermal conductivity (W/m.K)
        k_s = 2.0  # Ground thermal conductivity (W/m.K)
        k_g = 1.0  # Grout thermal conductivity (W/m.K)

        # Volumetric heat capacities
        rho_cp_p = 1542.0 * 1000.0  # Pipe volumetric heat capacity (J/K.m3)
        rho_cp_s = 2343.493 * 1000.0  # Soil volumetric heat capacity (J/K.m3)
        rho_cp_g = 3901.0 * 1000.0  # Grout volumetric heat capacity (J/K.m3)

        # Instantiating Pipe
        pipe_single = Pipe(pos_single, r_in, r_out, s, epsilon, k_p, rho_cp_p)

        # Instantiating Soil Properties
        ugt = 18.3  # Undisturbed ground temperature (degrees Celsius)
        soil = Soil(k_s, rho_cp_s, ugt)

        # Instantiating Grout Properties
        grout = Grout(k_g, rho_cp_g)

        # Fluid properties
        fluid = GHEFluid(fluid_str="Water", percent=0.0)

        # Fluid Flow Properties
        v_flow = 0.2  # Volumetric flow rate (L/s)
        # Note: The flow parameter can be borehole or system.
        flow = "borehole"

        # Instantiate a Borehole
        borehole = GHEBorehole(h, d, r_b, x=0.0, y=0.0)

        # Simulation parameters
        start_month = 1
        n_years = 20
        end_month = n_years * 12
        max_eft_allowable = 35  # degrees Celsius (HP EFT)
        min_eft_allowable = 5  # degrees Celsius (HP EFT)
        max_height = 135  # 135.0  # in meters  # At 135, this causes a max height warning, at 240 it fails, at 245 pass
        min_height = 60  # in meters
        sim_params = SimulationParameters(
            start_month,
            end_month,
            max_eft_allowable,
            min_eft_allowable,
            max_height,
            min_height,
        )

        # Process loads from file
        hourly_extraction_ground_loads = self.get_atlanta_loads()

        # RowWise Design Constraints

        p_spacing = 0.8  # Dimensionless
        spacing_start = 10.0  # in meters
        spacing_stop = 20.0  # in meters
        spacing_step = 0.1  # in meters
        rotate_step = 0.5  # in degrees
        rotate_start = -90.0 * (pi / 180.0)  # in radians
        rotate_stop = 0 * (pi / 180.0)  # in radians

        # Building Description
        property_boundary_file = self.test_data_directory / "polygon_property_boundary.csv"
        no_go_zone_file = self.test_data_directory / "polygon_no_go_zone1.csv"

        prop_a = []  # in meters
        ng_a = []  # in meters

        with open(property_boundary_file, "r", newline="") as pF:
            c_r = csv.reader(pF)
            for line in c_r:
                l_list = []
                for row in line:
                    l_list.append(float(row))
                prop_a.append(l_list)

        # for file in os.listdir(no_go_zone_file):
        with open(no_go_zone_file, "r", newline="") as ngF:
            c_r = csv.reader(ngF)
            ng_a.append([])
            for line in c_r:
                l_list = []
                for row in line:
                    l_list.append(float(row))
                ng_a[-1].append(l_list)

        build_vert, no_go_vert = gen_shape(prop_a, ng_zones=ng_a)

        """ Geometric constraints for the `row-wise` routine:
          - list of vertices for the no-go zones (no_go_vert)
          - perimeter target-spacing to interior target-spacing ratio
          - the lower bound target-spacing (spacing_start)
          - the upper bound target-spacing (spacing_stop)
          - the range around the selected target-spacing over-which to to do an exhaustive search
          - the lower bound rotation (rotateStart)
          - the upper bound rotation (rotateStop)
          - list of vertices for the property boundary (buildVert)
        """
        geometric_constraints = GeometricConstraints(
            ng_zones=no_go_vert,
            p_spacing=p_spacing,
            spacing_start=spacing_start,
            spacing_stop=spacing_stop,
            spacing_step=spacing_step,
            rotate_start=rotate_start,
            rotate_stop=rotate_stop,
            rotate_step=rotate_step,
            prop_bound=build_vert,
        )

        # Single U-tube
        # -------------
        design_single_u_tube = DesignRowWise(
            v_flow,
            borehole,
            single_u_tube,
            fluid,
            pipe_single,
            grout,
            soil,
            sim_params,
            geometric_constraints,
            hourly_extraction_ground_loads,
            method=DesignMethodTimeStep.Hybrid,
            flow=flow,
        )

        # Find the near-square design for a single U-tube and size it.
        tic = clock()  # Clock Start Time
        bisection_search = design_single_u_tube.find_design(disp=True, use_perimeter=False)  # Finding GHE Design
        bisection_search.ghe.compute_g_functions()  # Calculating G-functions for Chosen Design
        bisection_search.ghe.size(
            method=DesignMethodTimeStep.Hybrid)  # Calculating the Final Height for the Chosen Design
        toc = clock()  # Clock Stop Time

        # Print Summary of Findings
        subtitle = "* Single U-tube"  # Subtitle for the printed summary
        self.log(subtitle + "\n" + len(subtitle) * "-")
        self.log(f"Calculation time: {toc - tic:0.2f} seconds")
        self.log(f"Height: {bisection_search.ghe.bhe.b.H:0.4f} meters")
        nbh = len(bisection_search.ghe.gFunction.bore_locations)
        self.log(f"Number of boreholes: {nbh}")
        self.log(f"Total Drilling: {bisection_search.ghe.bhe.b.H * nbh:0.1f} meters\n")

        # Generating Output File
        write_output_files(
            bisection_search,
            toc - tic,
            project_name,
            note,
            author,
            iteration_name,
            output_directory=output_file_directory,
<<<<<<< HEAD
            summary_file="SummaryOfResults_SU_WOP.txt",
            csv_f_1="TimeDependentValues_SU_WOP.csv",
            csv_f_2="BorefieldData_SU_WOP.csv",
            csv_f_3="Loadings_SU_WOP.csv",
            csv_f_4="GFunction_SU_WOP.csv",
            load_method=DesignMethodTimeStep.Hybrid,
=======
            file_suffix="_SU_WOP",
            load_method=DesignMethod.Hybrid,
>>>>>>> 3d7b0875
        )

        # *************************************************************************************************************
        # Perimeter Spacing Example

        note = "RowWise Usage Example w/o Perimeter Spacing: Single U Tube"

        # Single U-tube
        # -------------
        design_single_u_tube = DesignRowWise(
            v_flow,
            borehole,
            single_u_tube,
            fluid,
            pipe_single,
            grout,
            soil,
            sim_params,
            geometric_constraints,
            hourly_extraction_ground_loads,
            method=DesignMethodTimeStep.Hybrid,
            flow=flow,
        )

        # Find the near-square design for a single U-tube and size it.
        tic = clock()  # Clock Start Time
        bisection_search = design_single_u_tube.find_design(disp=True)  # Finding GHE Design
        bisection_search.ghe.compute_g_functions()  # Calculating G-functions for Chosen Design
        bisection_search.ghe.size(
            method=DesignMethodTimeStep.Hybrid)  # Calculating the Final Height for the Chosen Design
        toc = clock()  # Clock Stop Time

        # Print Summary of Findings
        subtitle = "* Single U-tube"  # Subtitle for the printed summary
        self.log(subtitle + "\n" + len(subtitle) * "-")
        self.log(f"Calculation time: {toc - tic:0.2f} seconds")
        self.log(f"Height: {bisection_search.ghe.bhe.b.H:0.4f} meters")
        nbh = len(bisection_search.ghe.gFunction.bore_locations)
        self.log(f"Number of boreholes: {nbh}")
        self.log(f"Total Drilling: {bisection_search.ghe.bhe.b.H * nbh:0.1f} meters\n")

        # Generating Output File
        write_output_files(
            bisection_search,
            toc - tic,
            project_name,
            note,
            author,
            iteration_name,
            output_directory=output_file_directory,
<<<<<<< HEAD
            summary_file="SummaryOfResults_SU_WP.txt",
            csv_f_1="TimeDependentValues_SU_WP.csv",
            csv_f_2="BorefieldData_SU_WP.csv",
            csv_f_3="Loadings_SU_WP.csv",
            csv_f_4="GFunction_SU_WP.csv",
            load_method=DesignMethodTimeStep.Hybrid,
=======
            file_suffix="_SU_WP",
            load_method=DesignMethod.Hybrid,
>>>>>>> 3d7b0875
        )<|MERGE_RESOLUTION|>--- conflicted
+++ resolved
@@ -203,17 +203,8 @@
             author,
             iteration_name,
             output_directory=output_file_directory,
-<<<<<<< HEAD
-            summary_file="SummaryOfResults_SU_WOP.txt",
-            csv_f_1="TimeDependentValues_SU_WOP.csv",
-            csv_f_2="BorefieldData_SU_WOP.csv",
-            csv_f_3="Loadings_SU_WOP.csv",
-            csv_f_4="GFunction_SU_WOP.csv",
+            file_suffix="_SU_WOP",
             load_method=DesignMethodTimeStep.Hybrid,
-=======
-            file_suffix="_SU_WOP",
-            load_method=DesignMethod.Hybrid,
->>>>>>> 3d7b0875
         )
 
         # *************************************************************************************************************
@@ -264,15 +255,6 @@
             author,
             iteration_name,
             output_directory=output_file_directory,
-<<<<<<< HEAD
-            summary_file="SummaryOfResults_SU_WP.txt",
-            csv_f_1="TimeDependentValues_SU_WP.csv",
-            csv_f_2="BorefieldData_SU_WP.csv",
-            csv_f_3="Loadings_SU_WP.csv",
-            csv_f_4="GFunction_SU_WP.csv",
+            file_suffix="_SU_WP",
             load_method=DesignMethodTimeStep.Hybrid,
-=======
-            file_suffix="_SU_WP",
-            load_method=DesignMethod.Hybrid,
->>>>>>> 3d7b0875
         )