--- conflicted
+++ resolved
@@ -111,39 +111,9 @@
         ghe.prepare_results("Project Name", "Notes", "Author", "Iteration Name")
         ghe.write_output_files(output_file_directory, "")
         u_tube_height = ghe.results.output_dict['ghe_system']['active_borehole_length']['value']
-<<<<<<< HEAD
-        self.assertAlmostEqual(131.55, u_tube_height, delta=0.01)
+        self.assertAlmostEqual(132.79, u_tube_height, delta=0.01)
         nbh = ghe.results.borehole_location_data_rows  # includes a header row
-        self.assertEqual(77, len(nbh))
-=======
-        self.assertAlmostEqual(134.56, u_tube_height, delta=0.01)
-        nbh = ghe.results.borehole_location_data_rows  # includes a header row
-        self.assertEqual(74 + 1, len(nbh))
-
-    def test_single_u_tube_multiple_bf_outlines(self):
-        ghe = GHEManager()
-        ghe.set_single_u_tube_pipe(
-            inner_diameter=0.0216, outer_diameter=0.02667, shank_spacing=0.0323,
-            roughness=1.0e-6, conductivity=0.4, rho_cp=1542000.0)
-        ghe.set_soil(conductivity=2.0, rho_cp=2343493.0, undisturbed_temp=18.3)
-        ghe.set_grout(conductivity=1.0, rho_cp=3901000.0)
-        ghe.set_fluid()
-        ghe.set_borehole(height=96.0, buried_depth=2.0, diameter=0.150)
-        ghe.set_simulation_parameters(num_months=240, max_eft=35, min_eft=5, max_height=135, min_height=60)
-        ghe.set_ground_loads_from_hourly_list(self.get_atlanta_loads())
-        ghe.set_geometry_constraints_bi_rectangle_constrained(
-            b_min=5.0, b_max_x=25.0, b_max_y=25.0,
-            property_boundary=prop_boundaries_multiple_bf_outlines, no_go_boundaries=no_go_zones_multiple_bf_outlines)
-        ghe.set_design(flow_rate=0.2, flow_type_str="borehole")
-        ghe.find_design()
-        output_file_directory = self.test_outputs_directory / "TestFindBiRectangleConstrainedDesignSingleUTube"
-        ghe.prepare_results("Project Name", "Notes", "Author", "Iteration Name")
-        ghe.write_output_files(output_file_directory, "")
-        u_tube_height = ghe.results.output_dict['ghe_system']['active_borehole_length']['value']
-        self.assertAlmostEqual(133.54, u_tube_height, delta=0.01)
-        nbh = ghe.results.borehole_location_data_rows  # includes a header row
-        self.assertEqual(75 + 1, len(nbh))
->>>>>>> ce3b8a94
+        self.assertEqual(75, len(nbh))
 
     def test_double_u_tube(self):
         ghe = GHEManager()
@@ -165,15 +135,9 @@
         ghe.prepare_results("Project Name", "Notes", "Author", "Iteration Name")
         ghe.write_output_files(output_file_directory, "")
         u_tube_height = ghe.results.output_dict['ghe_system']['active_borehole_length']['value']
-<<<<<<< HEAD
-        self.assertAlmostEqual(131.30, u_tube_height, delta=0.01)
+        self.assertAlmostEqual(132.31, u_tube_height, delta=0.01)
         nbh = ghe.results.borehole_location_data_rows  # includes a header row
-        self.assertEqual(70, len(nbh))
-=======
-        self.assertAlmostEqual(134.45, u_tube_height, delta=0.01)
-        nbh = ghe.results.borehole_location_data_rows  # includes a header row
-        self.assertEqual(66 + 1, len(nbh))
->>>>>>> ce3b8a94
+        self.assertEqual(67, len(nbh))
 
     def test_coaxial(self):
         ghe = GHEManager()
@@ -195,12 +159,6 @@
         ghe.prepare_results("Project Name", "Notes", "Author", "Iteration Name")
         ghe.write_output_files(output_file_directory, "")
         u_tube_height = ghe.results.output_dict['ghe_system']['active_borehole_length']['value']
-<<<<<<< HEAD
-        self.assertAlmostEqual(133.38, u_tube_height, delta=0.01)
+        self.assertAlmostEqual(131.03, u_tube_height, delta=0.01)
         nbh = ghe.results.borehole_location_data_rows  # includes a header row
-        self.assertEqual(58, len(nbh))
-=======
-        self.assertAlmostEqual(133.31, u_tube_height, delta=0.01)
-        nbh = ghe.results.borehole_location_data_rows  # includes a header row
-        self.assertEqual(68 + 1, len(nbh))
->>>>>>> ce3b8a94
+        self.assertEqual(58, len(nbh))