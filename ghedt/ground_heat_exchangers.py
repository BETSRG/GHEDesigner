--- conflicted
+++ resolved
@@ -219,14 +219,8 @@
                  pipe: Pipe, grout: Grout,
                  soil: Soil,
                  GFunction: dt.gfunction.GFunction,
-<<<<<<< HEAD
-                 sim_params: plat.media.SimulationParameters,
-                 hourly_extraction_ground_loads: list,fieldType = "N/A",fieldSpecifier = "N/A",load_years = [2019]
-=======
                  sim_params: SimulationParameters,
-                 hourly_extraction_ground_loads: list, fieldType="N/A", fieldSpecifier="N/A"
->>>>>>> 31581eb4
-                 ):
+                 hourly_extraction_ground_loads: list, fieldType="N/A", fieldSpecifier="N/A", load_years=[2019]):
         BaseGHE.__init__(
             self, V_flow_system, B_spacing, bhe_object, fluid, borehole, pipe,
             grout, soil, GFunction, sim_params, hourly_extraction_ground_loads, fieldType=fieldType,
@@ -237,14 +231,8 @@
         hourly_rejection_loads, hourly_extraction_loads = HybridLoad.split_heat_and_cool(
                 self.hourly_extraction_ground_loads)
 
-<<<<<<< HEAD
-        hybrid_load = plat.ground_loads.HybridLoad(
-            hourly_rejection_loads, hourly_extraction_loads, self.bhe_eq,
-            self.radial_numerical, sim_params,years=load_years)
-=======
         hybrid_load = HybridLoad(hourly_rejection_loads, hourly_extraction_loads, self.bhe_eq,
-            self.radial_numerical, sim_params)
->>>>>>> 31581eb4
+            self.radial_numerical, sim_params, years=load_years)
 
         # hybrid load object
         self.hybrid_load = hybrid_load
@@ -363,11 +351,7 @@
         self.bhe.b.H = \
             (self.sim_params.max_Height + self.sim_params.min_Height) / 2.
         # bhe.b.H is updated during sizing
-<<<<<<< HEAD
-        returnedHeight =plat.equivalance.solve_root(
-=======
-        solve_root(
->>>>>>> 31581eb4
+        returnedHeight = solve_root(
             self.bhe.b.H, local_objective, lower=self.sim_params.min_Height,
             upper=self.sim_params.max_Height, xtol=1.0e-6, rtol=1.0e-6,
             maxiter=50)
