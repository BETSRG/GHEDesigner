--- conflicted
+++ resolved
@@ -78,12 +78,8 @@
     return rectangle_domain
 
 
-<<<<<<< HEAD
-def bi_rectangular(length_x, length_y, B_min, B_max_x, B_max_y, transpose=False):
-=======
 def bi_rectangular(
         length_x, length_y, B_min, B_max_x, B_max_y, transpose=False):
->>>>>>> 4feceb11
     # Make this work for the transpose
     if length_x >= length_y:
         length_1 = length_x
