# Jack C. Cook
# Tuesday, October 26, 2021


def transpose_coordinates(coordinates):
    coordinates_transposed = []
    for i in range(len(coordinates)):
        x,y = coordinates[i]
        coordinates_transposed.append((y, x))
    return coordinates_transposed


<<<<<<< HEAD
def rectangle(Nx, Ny, Bx, By):
=======
def rectangle(Nx, Ny, Bx, By, origin=(0, 0)):
>>>>>>> 4feceb11
    # Create a list of (x, y) pairs for a rectangle
    r = []
    nbh = Nx * Ny
    _x = origin[0]
    _y = origin[1]
    for i in range(Nx):
        for j in range(Ny):
            r.append((_x + i * Bx, _y + j * By))
    assert len(r) == nbh
    return r


def open_rectangle(Nx, Ny, Bx, By):
    # Create a list of (x, y) pairs for an open rectangle
    open_r = []
    if Nx > 2 and Ny > 2:
        nbh = Ny * 2 + (Nx - 2) * 2
        for i in range(Nx):
            open_r.append((i * Bx, 0.))
        for j in range(1, Ny-1):
            open_r.append((0, j * By))
            open_r.append(((Nx-1) * Bx, j * By))
        for i in range(Nx):
            open_r.append((i * Bx, (Ny-1) * By))
    else:
        nbh = Nx * Ny
        open_r = rectangle(Nx, Ny, Bx, By)

    assert len(open_r) == nbh
    return open_r


def C_shape(Nx_1, Ny, Bx, By, Nx_2):
    nbh = Nx_1 + (Ny * 2) - 1 + Nx_2 - 1
    c = []
    for i in range(Nx_1):
        c.append((i * Bx, 0.))
    x_loc = (Nx_1 - 1) * Bx
    for j in range(1, Ny):
        c.append((0., j * By))
    for j in range(1, Ny):
        c.append((x_loc, j * By))
    y_loc = (Ny-1) * By
    for i in range(1, Nx_2+1):
        c.append((i * Bx, y_loc))
    assert len(c) == nbh
    return c


def U_shape(Nx, Ny, Bx, By):
    # Create a list of (x, y) pairs for a U-shape
    U = []
    if Nx > 2 and Ny > 1:
        nbh = 2 * Ny + (Nx - 2)
        for i in range(Nx):
            U.append((i * Bx, 0.))
        for j in range(1, Ny):
            U.append((0., j * By))
    else:
        nbh = Nx * Ny
        U = rectangle(Nx, Ny, Bx, By)
    assert len(U) == nbh
    return U


def lop_U(Nx, Ny_1, Bx, By, Ny_2):
    nbh = Nx + Ny_1 - 1 + Ny_2 - 1
    lop_u = []
    for i in range(Nx):
        lop_u.append((i * Bx, 0.))
    for j in range(1, Ny_1):
        lop_u.append((0., j * By))
    x_loc = (Nx-1)*Bx
    for j in range(1, Ny_2):
        lop_u.append((x_loc, j * By))
    assert len(lop_u) == nbh
    return lop_u


def L_shape(Nx, Ny, Bx, By):
    nbh = Nx + Ny - 1
    L = []
    for i in range(Nx):
        L.append((i * Bx, 0.))
    for j in range(1, Ny):
        L.append((0., j * By))
    assert len(L) == nbh
    return L


def zoned_rectangle(Nx, Ny, Bx, By, Nix, Niy):
    # Create a zoned rectangle
    # The creator of the idea behind the "zoned rectangle" is
    # Dr. Jeffrey D. Spitler

    if Nix > (Nx - 2):
        raise ValueError('To many interior x boreholes.')
    if Niy > (Ny - 2):
        raise ValueError('Too many interior y boreholes.')

    # Create a list of (x, y) coordinates
    zoned = []

    # Boreholes on the perimeter
    zoned.extend(open_rectangle(Nx, Ny, Bx, By))

    # Create the interior coordinates
    Bix = (Nx - 1) * Bx / (Nix + 1)
    Biy = (Ny - 1) * By / (Niy + 1)

    zoned.extend(rectangle(Nix, Niy, Bix, Biy, origin=(Bix, Biy)))

    return zoned<|MERGE_RESOLUTION|>--- conflicted
+++ resolved
@@ -10,11 +10,7 @@
     return coordinates_transposed
 
 
-<<<<<<< HEAD
-def rectangle(Nx, Ny, Bx, By):
-=======
 def rectangle(Nx, Ny, Bx, By, origin=(0, 0)):
->>>>>>> 4feceb11
     # Create a list of (x, y) pairs for a rectangle
     r = []
     nbh = Nx * Ny
